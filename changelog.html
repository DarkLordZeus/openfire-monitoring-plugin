<!DOCTYPE HTML PUBLIC "-//W3C//DTD HTML 4.0 Transitional//EN">

<html>
<head>
    <title>Monitoring Plugin Changelog</title>
    <style type="text/css">
        BODY {
            font-size : 100%;
        }
        BODY, TD, TH {
            font-family : tahoma, verdana, arial, helvetica, sans-serif;
            font-size : 0.8em;
        }
        H2 {
             font-size : 10pt;
             font-weight : bold;
             padding-left : 1em;
        }
        A:hover {
            text-decoration : none;
        }
        H1 {
            font-family : tahoma, arial, helvetica, sans-serif;
            font-size : 1.4em;
            font-weight: bold;
            border-bottom : 1px #ccc solid;
            padding-bottom : 2px;
        }

        TT {
            font-family : courier new;
            font-weight : bold;
            color : #060;
        }
        PRE {
            font-family : courier new;
            font-size : 100%;
        }
    </style>
</head>
<body>

<h1>
Monitoring Plugin Changelog
</h1>
    
<p><b>1.8.2</b> -- November 25, 2019</p>
<ul>
    <li>[<a href='https://github.com/igniterealtime/openfire-monitoring-plugin/issues/60'>Issue #53</a>] - Java11 ClassNotFoundException when deploying.</li>
<<<<<<< HEAD
    <li>[<a href='https://github.com/igniterealtime/openfire-monitoring-plugin/issues/67'>Issue #67</a>] - Fix bug: maxRetrival was never used</li>
=======
    <li>[<a href='https://github.com/igniterealtime/openfire-monitoring-plugin/issues/69'>Issue #69</a>] - Fix wrong parameter setters for prepared Statement in ConversationManager (getMessageIdForStableId)</li>
    <li>[<a href='https://github.com/igniterealtime/openfire-monitoring-plugin/issues/47'>Issue #47</a>] - Fix Syntax in SQL Statement for SQL Server in PaginatedMucMessageQuery</li>
</ul>

<p><b>1.8.2</b> -- (to be determined)</p>
<ul>
    <li>[<a href='https://github.com/igniterealtime/openfire-monitoring-plugin/issues/46'>Issue #46</a>] - Specific messages do not show up in retrieved message history.</li>
>>>>>>> 54f390ec
</ul>

<p><b>1.8.1</b> -- September 25, 2019</p>
<ul>
    <li>[<a href='https://github.com/igniterealtime/openfire-monitoring-plugin/issues/53'>Issue #53</a>] - XSS in Monitoring Plugin's Archiving Settings page.</li>
</ul>

<p><b>1.8.0</b> -- June 25, 2019</p>
<ul>
    <li>Requires Openfire 4.4.0</li>
    <li>[<a href='https://github.com/igniterealtime/openfire-monitoring-plugin/issues/5'>Issue #5</a>] - MAM implementation should include urn:xmpp:mam:2</li>
    <li>[<a href='https://github.com/igniterealtime/openfire-monitoring-plugin/issues/5'>Issue #9</a>] - Update pt_BR translation</li>
    <li>[<a href='https://github.com/igniterealtime/openfire-monitoring-plugin/issues/25'>Issue #25</a>] - When logging is disabled, queries should not go unanswered.</li>
    <li>[<a href='https://github.com/igniterealtime/openfire-monitoring-plugin/issues/27'>Issue #27</a>] - Fix addressing when original request has no 'to' attribute.</li>
    <li>[<a href='https://github.com/igniterealtime/openfire-monitoring-plugin/issues/29'>Issue #29</a>] - Fix Maven build.</li>
    <li>[<a href='https://github.com/igniterealtime/openfire-monitoring-plugin/issues/31'>Issue #31</a>] - Renamed duplicate database column definition.</li>
    <li>[<a href='https://github.com/igniterealtime/openfire-monitoring-plugin/issues/36'>Issue #36</a>] - Fixes newlines in obtained archived messages.</li>
    <li>[<a href='https://github.com/igniterealtime/openfire-monitoring-plugin/issues/38'>Issue #38</a>] - Recent MUC messages missing in archive result.</li>
    <li>[<a href='https://github.com/igniterealtime/openfire-monitoring-plugin/issues/41'>Issue #41</a>] - Improve performance for chatrooms that have many archived messages.</li>
</ul>

<p><b>1.7.0</b> -- January 12, 2019</p>
<ul>
    <li>Requires Openfire 4.3.0</li>
    <li>Minimum Java requirement: 1.8</li>
    <li>[<a href='https://issues.igniterealtime.org/browse/OF-1644'>OF-1644</a>] - Allow non-local users to query MAM.</li>
    <li>[<a href='https://issues.igniterealtime.org/browse/OF-1576'>OF-1576</a>] - MAM implementation should properly advertise support.</li>
    <li>[<a href='https://issues.igniterealtime.org/browse/OF-1517'>OF-1517</a>] - Don't require i18n source files for all plugins to be encoded.</li>
    <li>[<a href='https://issues.igniterealtime.org/browse/OF-1641'>OF-1641</a>] - Ensure all JSP pages have the correct contentType.</li>
    <li>[<a href='https://github.com/igniterealtime/openfire-monitoring-plugin/issues/1'>Issue #1</a>] - Monitoring is not showing statistics graphs</li>
    <li>[<a href='https://github.com/igniterealtime/openfire-monitoring-plugin/issues/2'>Issue #2</a>] - Monitoring plugin not showing actual messages in search</li>
</ul>

<p><b>1.6.2</b> -- July 19, 2018</p>
<ul>
    <li>[<a href='https://issues.igniterealtime.org/browse/OF-1578'>OF-1578</a>] - Small Statistics Graphs are not generated.</li>
</ul>


<p><b>1.6.1</b> -- June 28, 2018</p>
<ul>
    <li>[<a href='https://issues.igniterealtime.org/browse/OF-1566'>OF-1566</a>] - Fix for archive search with password protected chatrooms.</li>
</ul>

<p><b>1.6.0</b> -- March 5, 2018</p>
<ul>
    <li>[<a href='https://issues.igniterealtime.org/browse/OF-1486'>OF-1486</a>] - MAM RSM queries for MUC should allow for 'backwards-paging'.</li>
    <li>[<a href='https://issues.igniterealtime.org/browse/OF-1487'>OF-1487</a>] - Archived messages should become available in the database instantly.</li>
    <li>[<a href='https://issues.igniterealtime.org/browse/OF-1200'>OF-1200</a>] - Don't answer MAM queries before relevant archives have been stored.</li>
    <li>[<a href='https://issues.igniterealtime.org/browse/OF-1498'>OF-1498</a>] - Fix for stanza reconstruction bug.</li>
</ul>

<p><b>1.5.9</b> -- Feb 13, 2018</p>
<ul>
    <li>[<a href='https://issues.igniterealtime.org/browse/OF-1482'>OF-1482</a>] - MAM query response for MUC should have a 'from'.</li>
    <li>[<a href='https://issues.igniterealtime.org/browse/OF-1483'>OF-1483</a>] - Restoring Admin console functionality.</li>
</ul>

<p><b>1.5.8</b> -- Nov 13, 2017</p>
<ul>
    <li>[<a href='https://issues.igniterealtime.org/browse/OF-1030'>OF-1030</a>] - Monitoring Service plugin Search Archive Date Range field validation</li>
</ul>

<p><b>1.5.7</b> -- May 19, 2017</p>
<ul>
    <li>[<a href='https://issues.igniterealtime.org/browse/OF-1334'>OF-1334</a>] - Monitoring Plugin displays "Archive index rebuild failed"</li>
</ul>

<p><b>1.5.6</b> -- February 16, 2016</p>
<ul>
    <li>[<a href='https://igniterealtime.org/issues/browse/OF-1288'>OF-1288</a>] - Add missing queryid and id attributes</li>
</ul>

<p><b>1.5.5</b> -- December 19, 2016</p>
<ul>
    <li>[<a href='https://igniterealtime.org/issues/browse/OF-1246'>OF-1246</a>] - Support MAM (XEP-0313) for MUC (XEP-0045)</li>
    <li>[<a href='https://igniterealtime.org/issues/browse/OF-1214'>OF-1214</a>] - Update MAM (XEP-0313) to support :0 and :1 versions</li>
</ul>

<p><b>1.5.4</b> -- April 27, 2016</p>
<ul>
    <li>[<a href='https://igniterealtime.org/issues/browse/OF-1132'>OF-1132</a>] - Ensure that namespace is defined on forwarded messages.</li>
</ul>

<p><b>1.5.3</b> -- March 22, 2016</p>
<ul>
    <li>[<a href='https://igniterealtime.org/issues/browse/OF-1117'>OF-1117</a>] - Improve performance of monitoring plugin by adding database indexes.</li>
</ul>

<p><b>1.5.2</b> -- Feb 15, 2016</p>
<ul>
    <li>[<a href='https://igniterealtime.org/issues/browse/OF-1089'>OF-1089</a>] - Send IQ result only after messages.</li>
</ul>

<p><b>1.5.1</b> -- Feb 15, 2016</p>
<ul>
    <li>[<a href='https://igniterealtime.org/issues/browse/OF-1087'>OF-1087</a>] - Fixed namespace handling (BOSH).</li>
</ul>

<p><b>1.5.0</b> -- October 12, 2015</p>
<ul>
    <li>[<a href='http://www.igniterealtime.org/issues/browse/OF-953'>OF-953</a>] - Updated JSP libraries.</li>
    <li>Requires Openfire 3.11.0.</li>
</ul>

<p><b>1.4.7</b> -- Oct 13, 2015</p>
<ul>
    <li>Fixed feature-not-implemented error</li>
</ul>

<p><b>1.4.6</b> -- Aug 11, 2015</p>
<ul>
    <li>Added support for XEP-0313: Message Archive Management</li>
</ul>

<p><b>1.4.4</b> -- Oct 28, 2014</p>
<ul>
    <li>Fixed request conversations and messages</li>
    <li>Now conversations list is sorted</li>
</ul>

<p><b>1.4.3</b> -- Oct 27, 2014</p>
<ul>
    <li>OF-812 properly handle the start attribute in list requests</li>
</ul>

<p><b>1.4.2</b> -- Apr 30, 2014</p>
<ul>
    <li>ofConParticipant table name is case sensitive on linux+mysql</li>
</ul>


<p><b>1.4.1</b> -- Feb 26, 2014</p>
<ul>
     <li>Plugin was not working with MS SQL Server (Now work with MS SQL Server 2005+).</li>
         <li>Fixed request conversations and messages in reverse order.</li>
         <li>Fixed request conversations and messages in reverse order.</li>
         <li>Plugin does not return the correct number of conversations at the request history.</li>
</ul>

<p><b>1.4.0</b> -- Sep 13, 2013</p>
<ul>
     <li>Requires Openfire 3.9.0.</li>
</ul>

<p><b>1.3.3</b> -- June 5, 2013</p>

<ul>
    <li>OF-677 - Monitoring Plugin - "Null" reappearing in Archive for Message Body.</li>
    <li>OF-678 - Monitoring Plugin - Ever expanding Index.</li>
</ul>

<p><b>1.3.2-rc1</b> -- May 13, 2013</p>

<ul>
     <li>OF-651 - Monitoring plugin should have an option to purge and restrict.</li>
</ul>


<p><b>1.3.1-rc1</b> -- April 30, 2013</p>

<ul>
     <li>OF-611 - Monitoring plugin 1.3.0 is not updating IDs of older archived messages.</li>
     <li>OF-646 - Reverts XmppDateTimeFormat integration which broke querying via XEP-0136.</li>
     <li>OF-664 - Monitoring archive shows null in room chat logs.</li>
     <li>OF-667 - Monitoring plugin bad SQL for upgrade</li>
</ul>


<p><b>1.3.0</b> -- October 17, 2012</p>

<ul>
     <li>Monitoring plugin 1.3.0 integrating Jive Monitoring Plugin and Stefan Reuter's Open Archive plugin to give both XEP-0136 support and group as well as individual chat archiving.</li>
</ul>

<p><b>1.2.0</b> -- December 1, 2009</p>

<ul>
     <li>Compatible version with Openfire 3.7.0.</li>
     <li>Applied Java generics.</li>
     <li>[<a href='http://www.igniterealtime.org/issues/browse/OF-53'>OF-53</a>] - Replace custom logging implementation with a third party library.</li>
</ul>

<p><b>1.1.1</b> -- November 14, 2008</p>

<ul>
     <li>[<a href='http://www.igniterealtime.org/issues/browse/JM-1469'>JM-1469</a>] - Fixed invalid link to groupchat room from 'Active conversations' page.</li>
</ul>

<p><b>1.1.0</b> -- July 31, 2008</p>

<ul>
     <li>Compatible version with Openfire 3.6.0. </li>
</ul>

<p><b>1.0.1</b> -- May 6, 2008</p>

<ul>
     <li>Dashboard was not working when running in a cluster.</li>
     <li>Fixed navitation to room from dashboard.</li>
</ul>

<p><b>1.0.0</b> -- April 24, 2008</p>

<ul>
     <li>Initial release. </li>
</ul>


</body>
</html><|MERGE_RESOLUTION|>--- conflicted
+++ resolved
@@ -44,20 +44,13 @@
 Monitoring Plugin Changelog
 </h1>
     
-<p><b>1.8.2</b> -- November 25, 2019</p>
-<ul>
+<p><b>1.8.2</b> -- (to be determined)</p>
+<ul>
+    <li>[<a href='https://github.com/igniterealtime/openfire-monitoring-plugin/issues/46'>Issue #46</a>] - Specific messages do not show up in retrieved message history.</li>
+    <li>[<a href='https://github.com/igniterealtime/openfire-monitoring-plugin/issues/47'>Issue #47</a>] - Fix Syntax in SQL Statement for SQL Server in PaginatedMucMessageQuery</li>
     <li>[<a href='https://github.com/igniterealtime/openfire-monitoring-plugin/issues/60'>Issue #53</a>] - Java11 ClassNotFoundException when deploying.</li>
-<<<<<<< HEAD
     <li>[<a href='https://github.com/igniterealtime/openfire-monitoring-plugin/issues/67'>Issue #67</a>] - Fix bug: maxRetrival was never used</li>
-=======
     <li>[<a href='https://github.com/igniterealtime/openfire-monitoring-plugin/issues/69'>Issue #69</a>] - Fix wrong parameter setters for prepared Statement in ConversationManager (getMessageIdForStableId)</li>
-    <li>[<a href='https://github.com/igniterealtime/openfire-monitoring-plugin/issues/47'>Issue #47</a>] - Fix Syntax in SQL Statement for SQL Server in PaginatedMucMessageQuery</li>
-</ul>
-
-<p><b>1.8.2</b> -- (to be determined)</p>
-<ul>
-    <li>[<a href='https://github.com/igniterealtime/openfire-monitoring-plugin/issues/46'>Issue #46</a>] - Specific messages do not show up in retrieved message history.</li>
->>>>>>> 54f390ec
 </ul>
 
 <p><b>1.8.1</b> -- September 25, 2019</p>
